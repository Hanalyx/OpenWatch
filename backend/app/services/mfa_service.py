--- conflicted
+++ resolved
@@ -227,11 +227,7 @@
             )
             
         except Exception as e:
-<<<<<<< HEAD
-            logger.error(f"MFA enrollment failed for ***REDACTED***: {e}")
-=======
             logger.error(f"MFA enrollment failed for {sanitize_username_for_log(username)}: {type(e).__name__}")
->>>>>>> 5efec608
             return MFAEnrollmentResult(
                 success=False,
                 error_message=f"Enrollment failed: {str(e)}"
@@ -303,19 +299,11 @@
         """
         try:
             backup_codes = self.generate_backup_codes()
-<<<<<<< HEAD
-            logger.info(f"Regenerated backup codes for user: ***REDACTED***)")
-            return backup_codes
-            
-        except Exception as e:
-            logger.error(f"Failed to regenerate backup codes for ***REDACTED***: {e}")
-=======
             logger.info(f"Regenerated backup codes for user: {sanitize_username_for_log(username)}")
             return backup_codes
             
         except Exception as e:
             logger.error(f"Failed to regenerate backup codes for {sanitize_username_for_log(username)}: {type(e).__name__}")
->>>>>>> 5efec608
             raise
     
     def get_mfa_status(self, user_data: Dict) -> Dict[str, any]:
